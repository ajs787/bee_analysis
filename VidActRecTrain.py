# The provided code is performing post-training evaluation and potentially generating GradCAM plots if
# the evaluation dataset was provided. Here is a breakdown of the key steps:
#! /usr/bin/python3
"""
This will train a model using a webdataset tar archive for data input.
If you use Cuda >= 10.2 then running in deterministic mode requires this environment variable to be
set: CUBLAS_WORKSPACE_CONFIG=:4096:8
To disable deterministic mode use the option --not_deterministic
There is another problem is AveragePooling that may also make it impossible to use deterministic
mode. If you encounter it, the solution is to just disable determinism with --not_deterministic
"""
# Not using video reading library from torchvision.
# It only works with old versions of ffmpeg.
# ---------------------- Imports ----------------------
import argparse
import csv
import datetime
import functools
import heapq
import io
import logging
import math
import os
import random
import sys
from collections import namedtuple

import numpy
import torch.cuda.amp
import webdataset as wds
from torchvision import transforms

import utility.dataset_utility as dataset_utility
import utility.train_utility as train_utility
from create_gradcam import run_gradcam
from models.alexnet import AlexLikeNet
from models.bennet import BenNet
from models.convnext import ConvNextBase
from models.convnext import ConvNextExtraTiny
from models.convnext import ConvNextSmall
from models.convnext import ConvNextTiny
from models.modules import Denormalizer
from models.modules import Normalizer
from models.resnet import ResNet18
from models.resnet import ResNet34
from models.resnext import ResNext18
from models.resnext import ResNext34
from models.resnext import ResNext50
from utility.eval_utility import ConfusionMatrix
from utility.eval_utility import OnlineStatistics
from utility.eval_utility import RegressionResults
from utility.eval_utility import WorstExamples
from utility.model_utility import restoreModelAndState
from utility.saliency_utils import plot_gradcam_for_multichannel_input

# ---------------------- Argument Parser ----------------------
# Added: Set up the command-line arguments as per the provided instructions.
parser = argparse.ArgumentParser(
    description="Perform data preparation for DNN training on a video set.")
# (Keep existing arguments from first version)
parser.add_argument(
    "--template",
    required=False,
    default=None,
    choices=["bees", "multilabel_detection"],
    type=str,
    help=
    ("Set other options automatically based upon a typical training template."
     "Template settings are overriden by other selected options."
     "bees: Alexnet model with index labels are converted to one hot labels."
     'multilabel: Multilabels are loaded from "detection.pth", binary cross entropy loss is used.'
     ),
)
parser.add_argument("dataset",
                    nargs="+",
                    type=str,
                    help="Dataset for training.")

parser.add_argument(
    "--sample_frames",
    type=int,
    required=False,
    default=1,
    help="Number of frames in each sample.",
)

parser.add_argument(
    "--outname",
    type=str,
    required=False,
    default="model.checkpoint",
    help="Base name for model, checkpoint, and metadata saving.",
)

parser.add_argument("--resume_from",
                    type=str,
                    required=False,
                    help="Model weights to restore.")

parser.add_argument("--epochs",
                    type=int,
                    required=False,
                    default=15,
                    help="Total epochs to train.")

parser.add_argument(
    "--seed",
    type=int,
    required=False,
    default="0",
    help="Seed to use for RNG initialization.",
)

parser.add_argument(
    "--normalize",
    required=False,
    default=False,
    action="store_true",
    help="Normalize inputs: input = (input - mean) / stddev.",
)

parser.add_argument(
    "--normalize_outputs",
    required=False,
    default=False,
    action="store_true",
    help="Normalize the outputs. (For regression loss only)",
)

parser.add_argument(
    "--modeltype",
    type=str,
    required=False,
    default="resnext18",
    choices=[
        "alexnet",
        "resnet18",
        "resnet34",
        "bennet",
        "resnext50",
        "resnext34",
        "resnext18",
        "convnextxt",
        "convnextt",
        "convnexts",
        "convnextb",
    ],
    help="Model to use for training.",
)

parser.add_argument(
    "--no_train",
    required=False,
    default=False,
    action="store_true",
    help=
    "Set this flag to skip training. Useful to load an already trained model for evaluation.",
)

parser.add_argument(
    "--evaluate",
    type=str,
    required=False,
    default=None,
    help="Evaluate with given dataset.",
)

parser.add_argument(
    "--save_top_n",
    type=int,
    required=False,
    default=None,
    help=
    "Save N images for class with highest prediction score (with --evaluate).",
)

parser.add_argument(
    "--save_worst_n",
    type=int,
    required=False,
    default=None,
    help=
    "Save N images for class with lowest prediction score (with --evaluate).",
)

parser.add_argument(
    "--not_deterministic",
    required=False,
    default=False,
    action="store_true",
    help="Disable deterministic training.",
)

parser.add_argument(
    "--labels",
    # TODO Support an array of strings to have multiple different label targets.
    type=str,
    nargs="+",
    required=False,
    default=["cls"],
    help="Files to decode from webdataset as the DNN output target labels.",
)

parser.add_argument(
    "--vector_inputs",
    # Support an array of strings to have multiple different label targets.
    type=str,
    nargs="+",
    required=False,
    default=[],
    help="Files to decode from webdataset as DNN vector inputs.",
)

parser.add_argument(
    "--skip_metadata",
    required=False,
    default=False,
    action="store_true",
    help="Skip loading metadata.txt from the webdataset.",
)

parser.add_argument(
    "--convert_idx_to_classes",
    required=False,
    default=1,
    choices=[0, 1],
    type=int,
    help="Convert labels to one-hot if set to 1.",
)

parser.add_argument(
    "--num_outputs",
    required=False,
    default=3,
    type=int,
    help="Number of one-hot elements if converting label indices.",
)

parser.add_argument(
    "--label_offset",
    required=False,
    default=1,
    type=int,
    help='Starting value of classes for "cls" labels.',
)

parser.add_argument(
    "--loss_fun",
    required=False,
    default="CrossEntropyLoss",
    choices=[
        "NLLLoss",
        "BCEWithLogitsLoss",
        "CrossEntropyLoss",
        "L1Loss",
        "MSELoss",
        "BCELoss",
    ],
    type=str,
    help="Loss function to use.",
)

parser.add_argument(
    "--num_workers",
    required=False,
    default=0,
    type=int,
    help="Number of workers to use during dataloading.",
)

# ---------------------- New GradCAM & Debug Options ----------------------
parser.add_argument(
    "--gradcam_cnn_model_layer",
    nargs="+",
    required=False,
    choices=[
        "model_a.0.0",
        "model_a.1.0",
        "model_a.2.0",
        "model_a.3.0",
        "model_a.4.0",
        "model_b.0.0",
        "model_b.1.0",
        "model_b.2.0",
        "model_b.3.0",
        "model_b.4.0",
    ],
    default=["model_a.4.0", "model_b.4.0"],
    help="Model layers for gradcam plots.",
)

parser.add_argument(
    "--debug",
    required=False,
    action="store_true",
    default=False,
    help="Enable debugging output.",
)

parser.add_argument(
    "--k",
    type=int,
    required=False,
    default=3,
    help="Number of folds (gradcam folders to create)."
)

args = parser.parse_args()

# ---------------------- Setup Logging and Device ----------------------
# Added: Configure logging and determine the device to use.
logging.basicConfig(format="%(asctime)s: %(message)s",
                    level=logging.INFO,
                    datefmt="%Y-%m-%d %H:%M:%S")
if args.debug:
    logging.getLogger().setLevel(logging.DEBUG)
logging.info(f"Parsed arguments: {args}")

# use device rather than .cuda() because of the use case of running on cpu
device = torch.device("cuda" if torch.cuda.is_available() else "cpu")

logging.info(f"Using device: {device}")

# ---------------------- Environment Setup ----------------------
# Added: Log system information and set random seeds and deterministic mode.
python_log = os.system("which python3")
machine_log = os.system("uname -a")
date_log = os.system("date")

torch.use_deterministic_algorithms(not args.not_deterministic)
torch.manual_seed(args.seed)
random.seed(0)
numpy.random.seed(0)

if args.template is not None:
    # Elias: the equalities seemed a bit wierd, so I changed it to just use the args
    # and the variable are in the front now
    if args.template == "bees":
        if "--modeltype" not in sys.argv:
            args.modeltype = "alexnet"
    elif args.template == "multilabel_detection":
        if "--modeltype" not in sys.argv:
            args.modeltype = "bennet"
        if "--skip_metadata" not in sys.argv:
            args.skip_metadata = True
        if "--convert_idx_to_classes" not in sys.argv:
            args.convert_idx_to_classes = 0
        if "--labels" not in sys.argv:
            args.labels = ["detection.pth"]
        if "--loss_fun" not in sys.argv:
            args.loss_fun = "BCEWithLogitsLoss"

# ---------------------- Loss Function & Label Preprocessing ----------------------
# Determine the loss function and configure label processing based on settings.
loss_fn = getattr(torch.nn, args.loss_fun)().to(device=device)

# Later on we will need to change behavior if the loss function is regression rather than
# classification
regression_loss = ["L1Loss", "MSELoss"]

in_frames = args.sample_frames
decode_strs = []

# Collect decoding strings for image frames.
# The image for a particular frame
for i in range(in_frames):
    decode_strs.append(f"{i}.png")

# Append labels and vector inputs decode strings.
# The class label(s) or regression targets
label_range = slice(len(decode_strs), len(decode_strs) + len(args.labels))
for label_str in args.labels:
    decode_strs.append(label_str)

# Vector inputs (if there are none then the slice will be an empty range)
vector_range = slice(label_range.stop,
                     label_range.stop + len(args.vector_inputs))
for vector_str in args.vector_inputs:
    decode_strs.append(vector_str)

# Metadata for this sample. A string of format: f"{video_path},{frame},{time}"
# Append metadata if not skipped.
if not args.skip_metadata:
    metadata_index = len(decode_strs)
    decode_strs.append("metadata.txt")

# The default labels for the bee videos are "1, 2, 3" instead of "0, 1, 2"
if args.labels[0] != "cls":
    label_offset = 0
else:
    label_offset = args.label_offset
logging.info(f"Adjusting labels with offset {label_offset}")

# If we are converting to a one-hot encoding output then we need to check the argument that
# specifies the number of output elements. Otherwise we can check the number of elements in the
# webdataset.
if args.convert_idx_to_classes == 1:
    label_size = (
        dataset_utility.getVectorSize(args.dataset, decode_strs, label_range) *
        args.num_outputs)
else:
    label_size = dataset_utility.getVectorSize(args.dataset, decode_strs,
                                               label_range)

# See if we can deduce the label names
label_names = None
if args.convert_idx_to_classes != 1:
    label_names = []
    for label_idx in range(len(args.labels)):
        label_names.append(args.labels[label_idx])

label_handler = train_utility.LabelHandler(label_size, label_range,
                                           label_names)

# The label value may need to be adjusted, for example if the label class is 1 based, but
# should be 0-based for the one_hot function. This is done by subtracting the label_offset from the
# labels.
# Also scale the labels before calculating loss to rebalance how loss is distributed across the
# labels and to put the labels in a better training range. Note that this only makes sense with a
# regression loss, where the label_offset adjustment would not be used.
if args.normalize_outputs:
    logging.info(
        "Reading dataset to compute label statistics for normalization.")
    label_stats = [OnlineStatistics() for _ in range(label_size)]
    label_dataset = dataset_utility.makeDataset(args.dataset, args.labels)
    label_dataloader = torch.utils.data.DataLoader(label_dataset,
                                                   num_workers=0,
                                                   batch_size=1)
    for data in label_dataloader:
        for label, stat in zip(
                dataset_utility.extractVectors(data,
                                               slice(0,
                                                     label_size))[0].tolist(),
                label_stats,
        ):
            stat.sample(label)
    label_means = torch.tensor([stat.mean() for stat in label_stats]).cuda()
    label_stddevs = torch.tensor(
        [math.sqrt(stat.variance()) for stat in label_stats]).cuda()
    if (label_stddevs.abs() < 0.0001).any():
        logging.error(
            "Some labels have extremely low variance -- check your dataset.")
        exit(1)
    denormalizer = Denormalizer(means=label_means,
                                stddevs=label_stddevs).to(device)
    normalizer = Normalizer(means=label_means,
                            stddevs=label_stddevs).to(device)
    label_handler.setPreprocess(lambda labels: normalizer(labels))
else:
    denormalizer = None
    normalizer = None
    label_handler.setPreprocess(lambda labels: labels - label_offset)
if args.convert_idx_to_classes == 1:
    label_handler.setPreeval(lambda labels: torch.nn.functional.one_hot(
        (labels - label_offset), num_classes=label_handler.size()))

# Network outputs may need to be postprocessed for evaluation if some postprocessing is being done
# automatically by the loss function.
# Only check the size of the non-image input vector if it has any entries
if args.loss_fun == "CrossEntropyLoss":
    # Outputs of most classification networks are considered probabilities (but only take that in a
    # very loose sense of the word). The Softmax function forces its inputs to sum to 1 as
    # probabilities should do.
    nn_postprocess = torch.nn.Softmax(dim=1)
elif args.loss_fun == "BCEWithLogitsLoss":
    nn_postprocess = torch.nn.Sigmoid()
else:
    # Otherwise just use an identify function unless normalization is being used.
    nn_postprocess = ((lambda x: denormalizer(x))
                      if denormalizer is not None else (lambda x: x))

# ---------------------- Dataset Setup ----------------------
# Build the webdataset with the given transformations.
# TODO FIXME Deterministic shuffle only shuffles within a range. Should perhaps manipulate what is
# in the tar file by shuffling filenames after the dataset is created.
logging.info(f"Training with dataset {args.dataset}")
dataset = dataset_utility.makeDataset(
    args.dataset,
    decode_strs,
    shuffle=20000 // in_frames,
    shardshuffle=20000 // in_frames,
)
image_size = dataset_utility.getImageSize(args.dataset, decode_strs)
logging.info(f"Decoding images of size {image_size}")

batch_size = 32
dataloader = torch.utils.data.DataLoader(dataset,
                                         num_workers=args.num_workers,
                                         batch_size=batch_size)
if args.evaluate:
    eval_dataset = dataset_utility.makeDataset(
        args.evaluate,
        decode_strs,
        shuffle=20000 // in_frames,
        shardshuffle=20000 // in_frames,
    )
    eval_dataloader = torch.utils.data.DataLoader(eval_dataset,
                                                  num_workers=args.num_workers,
                                                  batch_size=batch_size)
    logging.info(f"Loaded evaluation dataset from {args.evaluate}")

# ---------------------- Model Setup ----------------------
# Configure model arguments and instantiate the chosen model.
model_args = {
    "in_dimensions": (in_frames, image_size[-2], image_size[-1]),
    "out_classes": label_handler.size(),
}
vector_input_size = 0
if len(args.vector_inputs) > 0:
    vector_input_size = dataset_utility.getVectorSize(args.dataset,
                                                      decode_strs,
                                                      vector_range)
    model_args["vector_input_size"] = vector_input_size

skip_last_relu = args.loss_fun in regression_loss
use_amp = False

# See if the model weights and optimizer state should be restored.
if args.modeltype == "alexnet":
    model_args["linear_size"] = 512
    model_args["skip_last_relu"] = skip_last_relu
    net = AlexLikeNet(**model_args).to(device)
    optimizer = torch.optim.SGD(net.parameters(), lr=1e-4)
    lr_scheduler = torch.optim.lr_scheduler.MultiStepLR(optimizer,
                                                        milestones=[3, 5, 7],
                                                        gamma=0.2)
    use_amp = False
elif args.modeltype == "resnet18":
    # Model specific arguments
    model_args["expanded_linear"] = True
    net = ResNet18(**model_args).to(device)
    optimizer = torch.optim.SGD(net.parameters(), lr=1e-5)
elif args.modeltype == "resnet34":
    # Model specific arguments
    model_args["expanded_linear"] = True
    net = ResNet34(**model_args).to(device)
    optimizer = torch.optim.Adam(net.parameters(), lr=1e-5)
elif args.modeltype == "bennet":
    # Model specific arguments
    net = BenNet(**model_args).to(device)
    optimizer = torch.optim.Adam(net.parameters(), lr=1e-5)
elif args.modeltype == "resnext50":
    # Model specific arguments
    model_args["expanded_linear"] = True
    net = ResNext50(**model_args).to(device)
    optimizer = torch.optim.SGD(net.parameters(),
                                lr=1e-2,
                                weight_decay=1e-3,
                                momentum=0.9)
    lr_scheduler = torch.optim.lr_scheduler.MultiStepLR(optimizer,
                                                        milestones=[1, 2, 3],
                                                        gamma=0.1)
    batch_size = 64
elif args.modeltype == "resnext34":
    # Model specific arguments
    model_args["expanded_linear"] = False
    model_args["use_dropout"] = False
    # Learning parameters were tuned on a dataset with about 80,000 examples
    net = ResNext34(**model_args).to(device)
    optimizer = torch.optim.SGD(net.parameters(),
                                lr=1e-2,
                                weight_decay=1e-3,
                                momentum=0.9)
    lr_scheduler = torch.optim.lr_scheduler.MultiStepLR(optimizer,
                                                        milestones=[2, 5, 9],
                                                        gamma=0.2)
elif args.modeltype == "resnext18":
    # Model specific arguments
    model_args["expanded_linear"] = True
    model_args["use_dropout"] = False
    # Learning parameters were tuned on a dataset with about 80,000 examples
    net = ResNext18(**model_args).to(device)
    optimizer = torch.optim.SGD(net.parameters(),
                                lr=1e-2,
                                weight_decay=1e-3,
                                momentum=0.9)
    lr_scheduler = torch.optim.lr_scheduler.MultiStepLR(optimizer,
                                                        milestones=[2, 5, 12],
                                                        gamma=0.2)
elif args.modeltype == "convnextxt":
    # Model specific arguments
    net = ConvNextExtraTiny(**model_args).to(device)
    optimizer = torch.optim.SGD(net.parameters(),
                                lr=1e-4,
                                weight_decay=1e-4,
                                momentum=0.9,
                                nesterov=True)
    lr_scheduler = torch.optim.lr_scheduler.MultiStepLR(optimizer,
                                                        milestones=[4, 5, 12],
                                                        gamma=0.2)
    use_amp = True
elif args.modeltype == "convnextt":
    # Model specific arguments
    net = ConvNextTiny(**model_args).to(device)
    optimizer = torch.optim.SGD(net.parameters(),
                                lr=1e-2,
                                weight_decay=1e-4,
                                momentum=0.9)
    lr_scheduler = torch.optim.lr_scheduler.MultiStepLR(optimizer,
                                                        milestones=[2, 5, 12],
                                                        gamma=0.2)
elif args.modeltype == "convnexts":
    # Model specific arguments
    net = ConvNextSmall(**model_args).to(device)
    optimizer = torch.optim.SGD(net.parameters(),
                                lr=1e-2,
                                weight_decay=1e-4,
                                momentum=1e-3)
    lr_scheduler = torch.optim.lr_scheduler.MultiStepLR(optimizer,
                                                        milestones=[2, 5, 12],
                                                        gamma=0.2)
elif args.modeltype == "convnextb":
    # Model specific arguments
    net = ConvNextBase(**model_args).to(device)
    optimizer = torch.optim.SGD(net.parameters(),
                                lr=1e-2,
                                weight_decay=1e-4,
                                momentum=0.9)
    lr_scheduler = torch.optim.lr_scheduler.MultiStepLR(optimizer,
                                                        milestones=[2, 5, 12],
                                                        gamma=0.2)
logging.info(f"Model is {net}")

if args.resume_from is not None:
    restoreModelAndState(args.resume_from, net, optimizer)

# TODO(bfirner) Read class names from something instead of assigning them numbers.
# Note that we can't just use the label names since we may be getting classes by converting a
# numeric input into a one-hot vector
# This can be simplified with implicit fucntions, but this can make the code more self
# documenting
class_names = []

for i in range(label_size):
    class_names.append(f"{i}")

# ---------------------- Training Loop ----------------------
# Added: Wrap the training loop in a try/except to log and re-raise exceptions.
if not args.no_train:
    # Gradient scaler for mixed precision training
    scaler = torch.amp.GradScaler("cuda") if use_amp else None
    try:
        worst_training = None
        for epoch in range(args.epochs):
            if args.save_worst_n is not None:
                worst_training = WorstExamples(
                    args.outname.split(".")[0] + "-worstN-train-epoch{}",
                    class_names,
                    args.save_worst_n,
                    epoch,
                )
                logging.info(
                    f"Saving worst training examples to {worst_training.worstn_path}."
                )
            logging.info(f"Starting epoch {epoch}")
            if args.save_worst_n is not None:
                worst_training = WorstExamples(
                    args.outname.split(".")[0] + "-worstN-train-epoch{}",
                    class_names,
                    args.save_worst_n,
                    epoch,
                )
                logging.info(
                    f"Saving worst training examples to {worst_training.worstn_path}."
                )
            if args.loss_fun in regression_loss:
                totals = RegressionResults(size=label_handler.size(),
                                           names=label_handler.names())
            else:
                totals = ConfusionMatrix(size=label_handler.size())

            train_utility.trainEpoch(
                net=net,
                optimizer=optimizer,
                scaler=scaler,
                label_handler=label_handler,
                train_stats=totals,
                dataloader=dataloader,
                vector_range=vector_range,
                train_frames=in_frames,
                normalize_images=args.normalize,
                loss_fn=loss_fn,
                nn_postprocess=nn_postprocess,
                worst_training=worst_training,
                skip_metadata=args.skip_metadata,
            )
            # Adjust learning rate according to the learning rate schedule
            if lr_scheduler is not None:
                lr_scheduler.step()
            # Save checkpoint
            torch.save(
                {
                    "model_dict":
                    net.state_dict(),
                    "optim_dict":
                    optimizer.state_dict(),
                    "py_random_state":
                    random.getstate(),
                    "np_random_state":
                    numpy.random.get_state(),
                    "torch_rng_state":
                    torch.get_rng_state(),
                    "denormalizer_state_dict":
                    (denormalizer.state_dict()
                     if denormalizer is not None else None),
                    "normalizer_state_dict":
                    (normalizer.state_dict()
                     if normalizer is not None else None),
                    "metadata": {
                        "modeltype": args.modeltype,
                        "labels": args.labels,
                        "vector_inputs": args.vector_inputs,
                        "convert_idx_to_classes": args.convert_idx_to_classes,
                        "label_size": label_handler.size(),
                        "model_args": model_args,
                        "normalize_images": args.normalize,
                        "normalize_labels": args.normalize_outputs,
                    },
                },
                args.outname,
            )
            # Evaluation step during training if requested
            # Validation step if requested
            if args.evaluate is not None:
                print(f"Evaluating epoch {epoch}")
                if args.loss_fun in regression_loss:
                    eval_totals = RegressionResults(
                        size=label_handler.size(), names=label_handler.names())
                else:
                    eval_totals = ConfusionMatrix(size=label_handler.size())
                train_utility.evalEpoch(
                    net=net,
                    label_handler=label_handler,
                    eval_stats=eval_totals,
                    eval_dataloader=eval_dataloader,
                    vector_range=vector_range,
                    train_frames=in_frames,
                    normalize_images=args.normalize,
                    loss_fn=loss_fn,
                    nn_postprocess=nn_postprocess,
                    write_to_description=epoch >= args.epochs - 1,
                    outname=args.evaluate,
                )
            # End training loop; final checkpoint saved above.
    except Exception as e:
        logging.error(f"Exception during training: {e}")
        raise e

# ---------------------- Post-Training Evaluation & GradCAM ----------------------
# Added: If evaluation dataset was provided, perform post-training evaluation and optionally generate GradCAM plots.
if args.evaluate:
    logging.info("Starting post-training evaluation.")
    # GradCAM plotting if enabled (only for alexnet type with gradcam layers)
    if args.gradcam_cnn_model_layer and args.modeltype in [
            "alexnet",
            "bennet",
            "resnet18",
            "resnet34",
    ]:
<<<<<<< HEAD
        for fold in range(args.k):
            output_folder = f"model_{chr(97 + fold)}"  # Creates folder names: model_a, model_b, etc. per k fold #
            run_gradcam(
                checkpoint=args.outname,
                dataset_path=args.evaluate.replace(".bin", ".tar"),
                modeltype=args.modeltype,
                gradcam_cnn_model_layer=args.gradcam_cnn_model_layer,
                num_images=300,
                sample_frames=args.sample_frames,
                label_offset=args.label_offset,
                height=image_size[-2],
                width=image_size[-1],
                output_folder=output_folder,
            )
=======
        run_gradcam(
            checkpoint=args.outname,
            dataset_path=args.evaluate.replace(".bin", ".tar"),
            modeltype=args.modeltype,
            gradcam_cnn_model_layer=args.gradcam_cnn_model_layer,
            num_images=150,
            sample_frames=args.sample_frames,
            label_offset=args.label_offset,
            height=image_size[-2],
            width=image_size[-1],
        )
>>>>>>> 58b931f2
<|MERGE_RESOLUTION|>--- conflicted
+++ resolved
@@ -757,7 +757,7 @@
             "resnet18",
             "resnet34",
     ]:
-<<<<<<< HEAD
+
         for fold in range(args.k):
             output_folder = f"model_{chr(97 + fold)}"  # Creates folder names: model_a, model_b, etc. per k fold #
             run_gradcam(
@@ -771,17 +771,4 @@
                 height=image_size[-2],
                 width=image_size[-1],
                 output_folder=output_folder,
-            )
-=======
-        run_gradcam(
-            checkpoint=args.outname,
-            dataset_path=args.evaluate.replace(".bin", ".tar"),
-            modeltype=args.modeltype,
-            gradcam_cnn_model_layer=args.gradcam_cnn_model_layer,
-            num_images=150,
-            sample_frames=args.sample_frames,
-            label_offset=args.label_offset,
-            height=image_size[-2],
-            width=image_size[-1],
-        )
->>>>>>> 58b931f2
+            )